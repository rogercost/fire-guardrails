--- conflicted
+++ resolved
@@ -95,8 +95,6 @@
     help="Fraction of the portfolio allocated to US stocks; remainder to 10Y treasuries."
 )
 
-<<<<<<< HEAD
-=======
 with st.sidebar.expander("Advanced Controls"):
     analysis_start_date = st.date_input(
         "Historical Analysis Start Date",
@@ -165,7 +163,6 @@
         disabled=is_guidance
     )
 
->>>>>>> 22eb4dc5
 # Compute Retirement End Date for Simulation Mode from duration
 computed_end_date = (pd.to_datetime(start_date) + pd.DateOffset(months=int(retirement_duration_months) - 1)).date() if not is_guidance else None
 
